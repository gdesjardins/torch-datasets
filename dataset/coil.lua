require 'torch'
require 'image'
require 'paths'
require 'fs'
require 'nn'

require 'util'
require 'util/file'
require 'dataset/pipeline'
require 'fn'
require 'fn/seq'

require 'dataset'
require 'dataset/table_dataset'

--local Coil = torch.class("dataset.Coil")
Coil = {}

Coil.name         = 'coil'
Coil.dimensions   = {1, 128, 128}
Coil.n_dimensions = 3 * 128 * 128
Coil.size         = 7200
Coil.url          = 'http://www.cs.columbia.edu/CAVE/databases/SLAM_coil-20_coil-100/coil-100/coil-100.zip'
Coil.file         = 'coil-100'


local function coil_image_dir()
	local function unzip(filename) os.execute('gunzip ' .. Coil.file) end
	local image_dir = dataset.data_path(Coil.name, Coil.url, Coil.file, unzip)
   return image_dir
end


-- Parse a coil file path and return a table of metadata with the image number
-- and angle of the object.
local function coil_metadata_extractor(sample)
   _, _, img, angle = string.find(sample.filename, "obj(%d+)__(%d+).png")
   img   = tonumber(img)

   sample.image = img
   sample.class = img
   sample.angle = tonumber(angle)

   return sample
end


-- Returns a sequence of tables representing the coil images sorted by image number and angle.
local function image_paths(dir)
   local files = pipe.matching_paths(dir, 'obj')
   local file_maps = seq.table(seq.map(coil_metadata_extractor, files))
   local numerical_order = function(a, b)
      if a.image < b.image then
         return true
      elseif a.image == b.image then
         return a.angle < b.angle
      else
         return false
      end
   end

   table.sort(file_maps, numerical_order)
   return seq.seq(file_maps)
end


-- Returns a sequence of processed Coil images as samples of width x height
-- size.
function Coil.pipeline(width, height)
   width  = width or Coil.dimensions[2]
   height = height or Coil.dimensions[3]

   local line = pipe.line({coil_metadata_extractor,
                           pipe.image_loader,
                           pipe.scaler(width, height),
                           pipe.rgb2yuv,
                           pipe.normalizer,
                           pipe.spatial_normalizer(1, 7, 1, 1),
                           pipe.remove_keys('filename', 'path', 'width', 'height'),
                           function(sample)
                              sample.frame = (sample.angle / 5) + 1
                              return sample
                           end,
                          })

   local image_dir = coil_image_dir()
   return pipe.connect(image_paths(image_dir), line)
end


-- Returns a TableDataset for Coil with each sample of size 3 x width x height,
-- in a normalized YUV color format.
function Coil.dataset(width, height)
   local pipeline = Coil.pipeline(width, height)
   local table     = pipe.to_data_table(Coil.size, pipeline)

<<<<<<< HEAD
   return dataset.TableDataset(table)
end

=======
   return dataset.TableDataset(table, Coil)
end
>>>>>>> 0a7e53ef
<|MERGE_RESOLUTION|>--- conflicted
+++ resolved
@@ -94,11 +94,6 @@
    local pipeline = Coil.pipeline(width, height)
    local table     = pipe.to_data_table(Coil.size, pipeline)
 
-<<<<<<< HEAD
-   return dataset.TableDataset(table)
+   return dataset.TableDataset(table, Coil)
 end
 
-=======
-   return dataset.TableDataset(table, Coil)
-end
->>>>>>> 0a7e53ef
