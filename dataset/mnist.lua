--- conflicted
+++ resolved
@@ -144,20 +144,10 @@
        class = labels
    }
 
-<<<<<<< HEAD
-   --[[
-   if (#rotation > 0) or (#translation > 0) or (#zoom > 0) then
-      self:_animate(rotation, translation, zoom)
-   end
-   --]]
-
-   return dataset.TableDataset(d)
-=======
    --if (#rotation > 0) or (#translation > 0) or (#zoom > 0) then
    --   self:_animate(rotation, translation, zoom)
    --end
    return dataset.TableDataset(d, Mnist)
->>>>>>> 0a7e53ef
 end
 
 
