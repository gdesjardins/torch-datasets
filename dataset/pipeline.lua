require 'fs'
require 'paths'
require 'image'
require 'pprint'

require 'util'
require 'fn'
require 'fn/seq'
require 'dataset/table_dataset'

-- A dataset pipeline system, allowing for easy loading and transforming of
-- datasets.  A pipeline processes individual samples, which are just tables of
-- values (numbers, tensors, strings).  The only mandatory field is data, which
-- must be a torch.Tensor, and images should be in the form of
-- <channels x width x height>.
--
-- e.g.
--
--    { data     = <torch.Tensor>,
--      class    = class_id,
--      path     = 'obj2__45.png',
--      frame    = 9,
--      rotation = 45,
--      zoom     = 0.2
--    }

pipe = {}

-- Create a processing pipeline out of a table of
-- pipeline functions that should all take a sample and return a sample.
-- e.g.
--
--   local processor =
--    pipe.line({pipe.image_loader,
--              pipe.scaler(width, height),
--              pipe.rgb2yuv,
--              pipe.normalizer,
--              pipe.spatial_normalizer(1, 7, 1, 1),
--              patch_sampler(10, 10)
--              })
--
--   local data_stream = pipe.run(pipe.file_data_source(path), processor)
function pipe.line(funcs)
   return function(sample)
      return fn.thread(sample, unpack(funcs))
   end
end


-- Connect a sample source to a pipeline, returning a sample iterator.
function pipe.connect(src, line)
   return seq.map(line, src)
end


-- Create a processing pipeline that takes a data source iterator, and a list of
-- pipeline functions that should all take a sample and return a sample.
-- Returns a sample iterator.
--
-- e.g.
--
--    pipe.pipeline(pipe.file_data_source(path),
--                  pipe.image_loader,
--                  pipe.scaler(width, height),
--                  pipe.rgb2yuv,
--                  pipe.normalizer,
--                  pipe.spatial_normalizer(1, 7, 1, 1),
--                  patch_sampler(10, 10)
--                  )
function pipe.pipeline(src, ...)
   local funcs = {...}
   return pipe.connect(src, pipe.line(funcs))
end


-- Returns a sequence of file names located in dir.
function pipe.file_seq(dir)
  return seq.seq(fs.readdir(dir))
end


-- Returns a seq of files located in dir for which string.find will match
-- the expression ex.
local function matching_file_seq(dir, ex)
   return seq.filter(function(name) return string.find(name, ex) end,
                     pipe.file_seq(dir))
end

-- Maps a seq of files into a seq of tables with filename and path
-- properties set.
local function path_seq(dir, files)
   return seq.map(function(filename)
      return {
         filename = filename,
         path = paths.concat(dir, filename)
      }
   end,
   files)
end


-- Returns a sequence of tables with the path property for all files in dir
-- with a matching suffix.  (e.g. { path = 'image_1.png' } )
function pipe.matching_paths(dir, suffix)
   local files = matching_file_seq(dir, suffix)
   return path_seq(dir, files)
end


-- Returns a sequence of tables representing images in a directory, where
-- each table has the path and filename properties.
function pipe.image_dir_source(dir)
   local files = pipe.file_seq(dir)

   local images = seq.filter(function(path)
      local filename = paths.basename(path)
      local ext = string.match(filename, '%.(%a+)$')
      return image.is_supported(ext)
   end,
   files)

   return path_seq(dir, images)
end


-- Reads sample.path and loads an image (torch.Tensor) into sample.data.
-- RGB images will will be (3 x WIDTH x HEIGHT) dimensions.
-- TODO: might need additional options here for specifying channels etc...
function pipe.image_loader(sample)
   if sample == nil then return nil end

   local data = image.load(sample.path)
   local dims = data:size()
   sample.width = dims[2]
   sample.height = dims[3]
   sample.data = data
   return sample
end


-- Converts the RGB tensor sample.data to a YUV tensor, separating luminance
-- information from color.
function pipe.rgb2yuv(sample)
   if sample == nil then return nil end

   sample.data = image.rgb2yuv(sample.data)
   return sample
end


-- Scales the sample.data to be the target width and height.
function pipe.scaler(width, height)
   return function(sample)
      if sample == nil then return nil end

      sample.data   = image.scale(sample.data, width, height)
      sample.width  = width
      sample.height = height
      return sample
   end
end


-- Crop sample.data to the rect defined by (x1, y1), (x2, y2)
function pipe.cropper(x1, y1, x2, y2)
   return function(sample)
      if sample == nil then return nil end

      sample.data = image.crop(sample.data, x1, y1, x2, y2)
      return sample
   end
end


-- Crop sample.data to a random patch of size width x height.
function pipe.patch_sampler(width, height)
   return function(sample)
      if sample == nil then return nil end

      local x = math.random(1, sample.width - width)
      local y = math.random(1, sample.height - height)
      sample.data   = image.crop(sample.data, x, y, x + width, y + height)
      sample.width  = width
      sample.height = height
      return sample
   end
end


-- Using a gaussian kernel, locally subtract the mean and divide by standard
-- deviation.  (Highlight edges and remove areas of low frequency...)
-- e.g.
--   normalizer = pipe.spatial_normalizer(1, 7)
--   sample = normalizer(sample)
function pipe.spatial_normalizer(channel, radius, threshold, thresval)
   local neighborhood  = image.gaussian1D(radius)
   local normalizer    = nn.SpatialContrastiveNormalization(channel, neighborhood, threshold, thresval):float()

   return function(sample)
      if sample == nil then return nil end

      sample.data[{{channel},{},{}}]:copy(normalizer:forward(sample.data[{{channel},{},{}}]:float()))
      return sample
   end
end


<<<<<<< HEAD
-- Divides each sample.data by n.
=======

-- Divide image values by a constant factor
>>>>>>> 542f0e42
function pipe.div(n)
   local factor = 1.0 / n
   return function(sample)
      sample.data:mul(factor)
      return sample
   end
end


-- Subtracts the mean and divides by the std for sample.data.
function pipe.normalizer(sample)
   local mean = sample.data:mean()
   local std  = sample.data:std()
   sample.data:add(-mean)
   sample.data:mul(1.0 / std)
   return sample
end


-- Play a movie by displaying samples out of src at frame rate fps.
function pipe.movie_player(src, fps)
   local movie_win

   for sample in src do
      movie_win = image.display({image = sample.data, win=movie_win, zoom=10})
      util.sleep(1.0 / fps)
   end
end


local display_win

-- Display a sample.
function pipe.display(sample)
   if sample == nil then return nil end

   display_win = image.display({image = sample.data, win=display_win, zoom=10})

   return sample
end


-- Pretty print a sample.
function pipe.pprint(sample)
   if sample == nil then return nil end

   pprint(sample)
   return sample
end


-- Select a subset of keys from a sample table, discarding the rest.
function pipe.select_keys(...)
   local keys = {...}

   return function(sample)
      if sample == nil then return nil end

      local new_sample = {}
      for _, key in ipairs(keys) do
         new_sample[key] = sample[key]
      end

      return new_sample
   end
end


-- Remove one or more keys from a sample table.
function pipe.remove_keys(...)
   local keys = {...}

   return function(sample)
      if sample == nil then return nil end

      for _, key in ipairs(keys) do
         sample[key] = nil
      end

      return sample
   end
end


-- Typecast the value of property key in samples to type t.
-- (e.g. pipe.type('float', 'data') will typecast all data
-- tensors to be float tensors.)
function pipe.type(t, key)
   return function(sample)
      if key then
         sample[key] = sample[key][t](sample[key])
      else
         for k,_ in pairs(sample) do
            sample[k] = sample[key][t](sample[key])
         end
      end
      return sample
   end
end


-- Rotate input samples by r radians.
function pipe.rotator(r)
   --local rotated = torch.Tensor()
   return function(sample)
      --rotated:resizeAs(sample.data)
      local res = image.rotate(sample.data, r)
      sample.data:copy(res)
      return sample
   end
end


-- Translate input samples by dx, dy.
function pipe.translator(dx, dy)
   local translated = torch.Tensor()
   return function(sample)
      translated:resizeAs(sample.data)
      image.translate(translated, sample.data, dx, dy)
      sample.data:copy(translated)
      return sample
   end
end


-- Zoom input samples in or out by factor dz.
function pipe.zoomer(dz)
   local zoomed = torch.Tensor()

   return function(sample)
      local src_width  = sample.data:size(2)
      local src_height = sample.data:size(3)
      local width      = math.floor(src_width * dz)
      local height     = math.floor(src_height * dz)
      zoomed:resize(sample.data:size(1), width, height)

      image.scale(sample.data, zoomed, 'bilinear')
      if dz > 1 then
         local sx = math.floor((width - src_width) / 2)+1
         local sy = math.floor((height - src_height) / 2)+1
         sample.data:copy(res:narrow(2, sx, src_width):narrow(3, sy, src_height))
      else
         local sx = math.floor((src_width - width) / 2)+1
         local sy = math.floor((src_height - height) / 2)+1
         sample.data:zero()
         sample.data:narrow(2, sx, width):narrow(3, sy, height):copy(zoomed)
      end

      return sample
   end
end


-- Animate input samples by sending them through an animation pipeline
-- iteratively for n_frames.  (So each input sample will result in an
-- animation that is n_frames samples long.)
function pipe.animator(src, anim_line, n_frames)
   local framer = function(start)
      local frame = 1
      local cur_sample = start
      return function()
         s = cur_sample
         s.frame = frame
         frame = frame + 1
         local animated = anim_line(s)
         cur_sample = util.deep_copy(animated)
         return animated
      end
   end

   return seq.mapcat(function(sample)
                      print("sample.class: ", sample.class)
                      return seq.take(n_frames, framer(sample))
                    end,
                    src)
end


--[[
-- TODO: Integrate some of the random animation capability that was available in
-- this mnist animation code, so we can produce randomized movies.

function Mnist:_animate(rotation, translation, zoom)
   local full_size = self.frames * self.size
   local animated = torch.Tensor(full_size, Mnist.n_dimensions):zero()
   local animated_labels = torch.Tensor(full_size)

   for i=1,self.size do
      for f=1,self.frames do
         animated_labels[1 + (i-1)*self.frames + (f-1)] = self.labels[i]
      end
   end

   for sample=1,self.size do
      local transformers = {}
      if (#rotation > 0) then
         local rot_start, rot_finish = dataset.rand_pair(rotation[1], rotation[2])
         rot_start = rot_start * math.pi / 180
         rot_finish = rot_finish * math.pi / 180
         local rot_delta = (rot_finish - rot_start) / self.frames
         table.insert(transformers, dataset.rotator(rot_start, rot_delta))
         self.rotation = rotation
      end

      if (#translation > 0) then
         local xmin_tx, xmax_tx = dataset.rand_pair(translation[1], translation[2])
         local ymin_tx, ymax_tx = dataset.rand_pair(translation[3], translation[4])
         local dx = (xmax_tx - xmin_tx) / frames
         local dy = (ymax_tx - ymin_tx) / frames
         table.insert(transformers, dataset.translator(xmin_tx, ymin_tx, dx, dy))
         self.translation = translation
      end

      if (#zoom > 0) then
         local zoom_start, zoom_finish = dataset.rand_pair(zoom[1], zoom[2])
         local zoom_delta = (zoom_finish - zoom_start) / self.frames
         table.insert(transformers, dataset.zoomer(zoom_start, zoom_delta))
         self.zoom = zoom
      end

      local src = self.samples[sample]:unfold(1, 28, 28)
      for f=1,self.frames do
         local dst = animated:narrow(1, (sample-1)*self.frames + f, 1):select(1,1):unfold(1, 28, 28)
         local tsrc = src
         for _, transform in ipairs(transformers) do
            transform(tsrc, dst)
            tsrc = dst
         end
      end
   end
end

--]]


-- Copy samples in a pipeline into a data table which will be one table
-- with a tensor or table for each property of the samples.
-- (e.g. 100 samples each with {data = <tensor> class = id} will result
-- in one table with two tensors of size 100.)
-- The dtable argument is optional, and can be passed if you want to write
-- into an existing datatable, rather than allocating a new one.
function pipe.to_data_table(n, pipeline, dtable)
   local sample = pipeline()

   -- Inspect the first sample to determine tensor types and dimensions,
   -- or reuse old dtable if available.
   if dtable == nil then
      dtable = {}

      for k,v in pairs(sample) do
         local store

         if type(v) == 'number' then
            store = torch.Tensor(n)
         elseif util.is_tensor(v) then
            store = torch.Tensor(unpack(util.concat({n}, v:size():totable())))
         else
            store = {}
         end
         dtable[k] = store
      end
   end

   for i, sample in seq.take(n, seq.indexed(seq.concat({sample}, pipeline))) do
      for k,v in pairs(sample) do
         if type(v) == 'number' or util.is_tensor(v) then
            dtable[k][i] = v
         else
            table.insert(dtable[k], v)
         end
      end
   end

   return dtable
end


-- Turn a data table into a pipeline source, producing samples.
function pipe.data_table_source(table)
   local dataset = dataset.TableDataset(table)
   return dataset:sampler({shuffled = false})
end


-- Filter a sequence based on some field
function pipe.filter(source, field, value)
   return seq.filter(
      function(sample)
         return sample[field] == value
      end,
      source
   )
end


-- Write a pipeline to disk.
function pipe.write_to_disk(path, src, metadata)
   metadata = metadata or {}
   local file = torch.DiskFile(path, 'w')
   file:binary()

   file:writeInt(0)
   file:writeObject(metadata)

   local count = 0
   for sample in src do
      file:writeObject(sample)
      count = count + 1
   end

   file:seek(1)
   file:writeInt(count)
   file:close()

   return count
end


-- Read data from a file on disk, returns a metadata table and a pipeline source.
function pipe.file_source(path)
   local f = torch.DiskFile(path, 'r')
   f:binary()

   local size = f:readInt()
   local metadata = f:readObject()
   local count = 0

   local src = function()
      if count == size then
         return nil
      else
         local sample = f:readObject()
         count = count + 1
         return sample
      end
   end

   metadata.size = size
   return metadata, src
end


-- Load a data table from a file on disk.
function pipe.data_table_from_file(path)
   local md, src = pipe.file_source(path)
   return pipe.to_data_table(md.size, src)
end
<|MERGE_RESOLUTION|>--- conflicted
+++ resolved
@@ -205,12 +205,7 @@
 end
 
 
-<<<<<<< HEAD
--- Divides each sample.data by n.
-=======
-
--- Divide image values by a constant factor
->>>>>>> 542f0e42
+-- Divides sample.data values by a constant factor
 function pipe.div(n)
    local factor = 1.0 / n
    return function(sample)
