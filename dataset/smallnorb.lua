--- conflicted
+++ resolved
@@ -238,19 +238,8 @@
 
 	local pipeline = pipe.pipeline(unpack(stages))
 	local table = pipe.to_data_table(n_frames, pipeline)
-<<<<<<< HEAD
-	return dataset.TableDataset(table)
-end
-
-
-
--- see SmallNorb.data
-function SmallNorb.test_data(opt)
-	return data(SmallNorb.testing_files, opt)
-=======
-	
+
 	return dataset.TableDataset(table, SmallNorb)
->>>>>>> 0a7e53ef
 end
 
 
